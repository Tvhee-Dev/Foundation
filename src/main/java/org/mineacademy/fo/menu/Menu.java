--- conflicted
+++ resolved
@@ -7,9 +7,7 @@
 import java.util.HashMap;
 import java.util.List;
 import java.util.Map;
-import lombok.AccessLevel;
-import lombok.Getter;
-import lombok.Setter;
+
 import org.bukkit.ChatColor;
 import org.bukkit.entity.Player;
 import org.bukkit.event.inventory.ClickType;
@@ -38,6 +36,10 @@
 import org.mineacademy.fo.remain.CompMaterial;
 import org.mineacademy.fo.remain.CompSound;
 
+import lombok.AccessLevel;
+import lombok.Getter;
+import lombok.Setter;
+
 /**
  * The core class of Menu. Represents a simple menu.
  *
@@ -54,852 +56,6 @@
  */
 public abstract class Menu {
 
-<<<<<<< HEAD
-  // --------------------------------------------------------------------------------
-  // Static
-  // --------------------------------------------------------------------------------
-
-  /**
-   * An internal metadata tag the player gets when he opens the menu
-   *
-   * <p>
-   * Used in {@link #getMenu(Player)}
-   */
-  static final String TAG_CURRENT = "KaMenu_" + SimplePlugin.getNamed();
-  /**
-   * An internal metadata tag the player gets when he opens another menu
-   *
-   * <p>
-   * Used in {@link #getPreviousMenu(Player)}
-   */
-  static final String TAG_PREVIOUS = "KaMenu_Previous_"
-      + SimplePlugin.getNamed();
-  /**
-   * The default sound when switching between menus.
-   */
-  @Getter
-  @Setter
-  private static SimpleSound sound = new SimpleSound(
-      CompSound.NOTE_STICKS.getSound(), .4F, 1F, true);
-  /**
-   * Automatically registered Buttons in this menu (using reflection)
-   */
-  private final List<Button> registeredButtons = new ArrayList<>();
-  /**
-   * The registrator responsible for scanning the class and making buttons
-   * function
-   */
-  private final OneTimeRunnable buttonsRegistrator;
-  /**
-   * Parent menu
-   */
-  private final Menu parent;
-
-  // --------------------------------------------------------------------------------
-  // Actual class
-  // --------------------------------------------------------------------------------
-
-  // --------------------------------------------------------------------------------
-  // Buttons that are registered automatically (we scan fields in your menu
-  // class)
-  // --------------------------------------------------------------------------------
-  /**
-   * The return button to the previous menu, null if none
-   */
-  private final Button returnButton;
-  /**
-   * The size of the menu
-   */
-  private Integer size = 9 * 3;
-
-  // --------------------------------------------------------------------------------
-  // Other constructors
-  // --------------------------------------------------------------------------------
-  /**
-   * The inventory title of the menu, colors & are supported
-   */
-  private String title = "&0Menu";
-  /**
-   * The description of the menu
-   */
-  @Getter(value = AccessLevel.PROTECTED)
-  private String[] info = null;
-  /**
-   * The viewer of this menu, is null until {@link #displayTo(Player)} is
-   * called
-   */
-  private Player viewer;
-  /**
-   * Debug option to render empty spaces as glass panel having the slot id
-   * visible
-   */
-  private boolean slotNumbersVisible;
-
-  /**
-   * Create a new menu without parent menu with the size of 9*3
-   *
-   * <p>
-   * You are encouraged to change the size and title of this menu in your
-   * constructor by calling {@link #setTitle(String)} and
-   * {@link #setSize(Integer)}
-   *
-   * <p>
-   * NB: The {@link #getViewer()} of this menu is yet null!
-   */
-  protected Menu() {
-    this(null);
-  }
-
-  /**
-   * Create a new menu with parent menu with the size of 9*3
-   *
-   * <p>
-   * You are encouraged to change the size and title of this menu in your
-   * constructor by calling {@link #setTitle(String)} and
-   * {@link #setSize(Integer)}
-   *
-   * <p>
-   * NB: The {@link #getViewer()} of this menu is yet null!
-   *
-   * @param parent
-   *            the parent menu
-   */
-  protected Menu(final Menu parent) {
-    this(parent, false);
-  }
-
-  /**
-   * Create a new menu with parent menu with the size of 9*3
-   *
-   * <p>
-   * You are encouraged to change the size and title of this menu in your
-   * constructor by calling {@link #setTitle(String)} and
-   * {@link #setSize(Integer)}
-   *
-   * <p>
-   * NB: The {@link #getViewer()} of this menu is yet null!
-   *
-   * @param parent
-   *            the parent
-   * @param returnMakesNewInstance
-   *            should we re-instatiate the parent menu when returning to it?
-   */
-  protected Menu(final Menu parent, final boolean returnMakesNewInstance) {
-    this.parent = parent;
-    returnButton = parent != null
-        ? new ButtonReturnBack(parent, returnMakesNewInstance)
-        : Button.makeEmpty();
-    buttonsRegistrator = new OneTimeRunnable(() -> registerButtons());
-  }
-
-  /**
-   * Returns the current menu for player
-   *
-   * @param player
-   *            the player
-   * @return the menu, or null if none
-   */
-  public static final Menu getMenu(final Player player) {
-    return getMenu0(player, TAG_CURRENT);
-  }
-
-  /**
-   * Returns the previous menu for player
-   *
-   * @param player
-   *            the player
-   * @return the menu, or none
-   */
-  public static final Menu getPreviousMenu(final Player player) {
-    return getMenu0(player, TAG_PREVIOUS);
-  }
-
-  // Returns the menu associated with the players metadata, or null
-  private static Menu getMenu0(final Player player, final String tag) {
-    if (player.hasMetadata(tag)) {
-      final Menu menu = (Menu) player.getMetadata(tag).get(0).value();
-      Valid.checkNotNull(menu, "Menu missing from " + player.getName()
-          + "'s metadata '" + tag + "' tag!");
-
-      return menu;
-    }
-
-    return null;
-  }
-
-  // --------------------------------------------------------------------------------
-  // Reflection to make life easier
-  // --------------------------------------------------------------------------------
-
-  /**
-   * Scans the menu class this menu extends and registers buttons
-   */
-  protected final void registerButtons() {
-    registeredButtons.clear();
-
-    // Register buttons explicitly given
-    {
-      final List<Button> buttons = getButtonsToAutoRegister();
-
-      if (buttons != null) {
-        registeredButtons.addAll(buttons);
-      }
-    }
-
-    // Register buttons declared as fields
-    {
-      Class<?> lookup = getClass();
-
-      do {
-        for (final Field f : lookup.getDeclaredFields()) {
-          registerButton0(f);
-        }
-      }
-      while (Menu.class
-          .isAssignableFrom(lookup = lookup.getSuperclass()));
-    }
-  }
-
-  // Scans the class and register fields that extend Button class
-  private void registerButton0(final Field field) {
-    field.setAccessible(true);
-
-    final Class<?> type = field.getType();
-
-    if (Button.class.isAssignableFrom(type)) {
-      final Button button = (Button) ReflectionUtil.getFieldContent(field,
-          this);
-
-      Valid.checkNotNull(button, "Null button field named "
-          + field.getName() + " in " + this);
-      registeredButtons.add(button);
-    } else if (Button[].class.isAssignableFrom(type)) {
-      Valid.checkBoolean(Modifier.isFinal(field.getModifiers()),
-          "Report / Button[] field must be final: " + field);
-      final Button[] buttons = (Button[]) ReflectionUtil
-          .getFieldContent(field, this);
-
-      Valid.checkBoolean(buttons != null && buttons.length > 0,
-          "Null " + field.getName() + "[] in " + this);
-      registeredButtons.addAll(Arrays.asList(buttons));
-    }
-  }
-
-  /**
-   * Returns a list of buttons that should be registered manually.
-   *
-   * <p>
-   * NOTICE: Button fields in your class are registered automatically, do not
-   * add them here
-   *
-   * @return button list, null by default
-   */
-  protected List<Button> getButtonsToAutoRegister() {
-    return null;
-  }
-
-  /**
-   * Attempts to find a clickable registered button in this menu having the
-   * same icon as the given item stack
-   *
-   * @param fromItem
-   *            the itemstack to compare to
-   * @return the buttor or null if not found
-   */
-  final Button getButton(final ItemStack fromItem) {
-    buttonsRegistrator.runIfHasnt();
-
-    if (fromItem != null) {
-      for (final Button button : registeredButtons) {
-        Valid.checkNotNull(button,
-            "Menu button is null at " + getClass().getSimpleName());
-
-        if (fromItem.equals(button.getItem())) {
-          return button;
-        }
-      }
-    }
-
-    return null;
-  }
-
-  /**
-   * Return a new instance of this menu
-   *
-   * <p>
-   * You must override this in certain cases
-   *
-   * @return the new instance, of null
-   * @throws if
-   *             new instance could not be made, for example when the menu is
-   *             taking constructor params
-   */
-  public Menu newInstance() {
-    try {
-      return ReflectionUtil.instantiate(getClass());
-    } catch (final Throwable t) {
-      try {
-        final Object parent = getClass().getMethod("getParent")
-            .invoke(getClass());
-
-        if (parent != null) {
-          return ReflectionUtil.instantiate(getClass(), parent);
-        }
-      } catch (final Throwable tt) {
-      }
-
-      t.printStackTrace();
-    }
-
-    throw new FoException("Could not instatiate menu of " + getClass()
-        + ", override 'newInstance' and ensure constructor is public!");
-  }
-
-  // --------------------------------------------------------------------------------
-  // Rendering the menu
-  // --------------------------------------------------------------------------------
-
-  /**
-   * Displays this menu to the player
-   *
-   * <p>
-   * The menu will not be displayed when the player is having server
-   * conversation
-   *
-   * @param player
-   *            the player
-   */
-  public final void displayTo(final Player player) {
-    displayTo(player, false);
-  }
-
-  /**
-   * Display this menu to the player
-   *
-   * @param player
-   *            the player
-   * @param ignoreServerConversation
-   *            display menu even if the player is having server conversation?
-   */
-  public final void displayTo(final Player player,
-      final boolean ignoreServerConversation) {
-    Valid.checkNotNull(size, "Size not set in " + this
-        + " (call setSize in your constructor)");
-    Valid.checkNotNull(title, "Title not set in " + this
-        + " (call setTitle in your constructor)");
-
-    viewer = player;
-    buttonsRegistrator.runIfHasnt();
-
-    // Draw the menu
-    final InventoryDrawer drawer = InventoryDrawer.of(size, title);
-
-    // Compile bottom bar
-    compileBottomBar0().forEach((slot, item) -> drawer.setItem(slot, item));
-
-    // Set items defined by classes upstream
-    for (int i = 0; i < drawer.getSize(); i++) {
-      final ItemStack item = getItemAt(i);
-
-      if (item != null && !drawer.isSet(i)) {
-        drawer.setItem(i, item);
-      }
-    }
-
-    // Allow last minute modifications
-    onDisplay(drawer);
-
-    // Render empty slots as slot numbers if enabled
-    debugSlotNumbers(drawer);
-
-    // Call event after items have been set to allow to get them
-    if (!Common.callEvent(new MenuOpenEvent(this, drawer, player))) {
-      return;
-    }
-
-    // Prevent menu in conversation
-    if (!ignoreServerConversation && player.isConversing()) {
-      player.sendRawMessage(ChatColor.RED
-          + "Type 'exit' to quit your conversation before opening menu.");
-
-      return;
-    }
-
-    // Play the pop sound
-    sound.play(player);
-
-    // Register previous menu if exists
-    {
-      final Menu previous = getMenu(player);
-
-      if (previous != null) {
-        player.setMetadata(TAG_PREVIOUS, new FixedMetadataValue(
-            SimplePlugin.getInstance(), previous));
-      }
-    }
-
-    // Register current menu
-    Common.runLater(1, () -> {
-      drawer.display(player);
-
-      player.setMetadata(TAG_CURRENT, new FixedMetadataValue(
-          SimplePlugin.getInstance(), Menu.this));
-    });
-  }
-
-  /**
-   * Sets all empty slots to light gray pane or adds a slot number to existing
-   * items lores if {@link #slotNumbersVisible} is true
-   *
-   * @param drawer
-   */
-  private void debugSlotNumbers(final InventoryDrawer drawer) {
-    if (slotNumbersVisible) {
-      for (int slot = 0; slot < drawer.getSize(); slot++) {
-        final ItemStack item = drawer.getItem(slot);
-
-        if (item == null) {
-          drawer.setItem(slot,
-              ItemCreator.of(
-                  CompMaterial.LIGHT_GRAY_STAINED_GLASS_PANE,
-                  "Slot " + slot).build().make());
-        }
-      }
-    }
-  }
-
-  /**
-   * Called automatically before the menu is displayed but after all items
-   * have been drawed
-   *
-   * <p>
-   * Override for custom last-minute modifications
-   *
-   * @param drawer
-   *            the drawer
-   */
-  protected void onDisplay(final InventoryDrawer drawer) {
-  }
-
-  /**
-   * Redraws and refreshes all buttons
-   */
-  public final void restartMenu() {
-    restartMenu(null);
-  }
-
-  /**
-   * Redraws and re-register all buttons while sending a title animation to
-   * the player
-   *
-   * @param animatedTitle
-   *            the animated title
-   */
-  public final void restartMenu(final String animatedTitle) {
-    registerButtons();
-    redraw();
-
-    if (animatedTitle != null) {
-      animateTitle(animatedTitle);
-    }
-  }
-
-  /**
-   * Redraws the bottom bar and updates inventory
-   */
-  protected final void redraw() {
-    final Inventory inv = getViewer().getOpenInventory().getTopInventory();
-    Valid.checkBoolean(inv.getType() == InventoryType.CHEST,
-        getViewer().getName()
-            + "'s inventory closed in the meanwhile (now == "
-            + inv.getType() + ").");
-
-    for (int i = 0; i < size; i++) {
-      final ItemStack item = getItemAt(i);
-
-      Valid.checkBoolean(i < inv.getSize(),
-          "Item (" + (item != null ? item.getType() : "null")
-              + ") position (" + i + ") > inv size ("
-              + inv.getSize() + ")");
-      inv.setItem(i, item);
-    }
-
-    compileBottomBar0().forEach((slot, item) -> inv.setItem(slot, item));
-    getViewer().updateInventory();
-  }
-
-  /**
-   * Draws the bottom bar for the player inventory
-   *
-   * @return
-   */
-  private Map<Integer, ItemStack> compileBottomBar0() {
-    final Map<Integer, ItemStack> items = new HashMap<>();
-
-    if (addInfoButton() && getInfo() != null) {
-      items.put(getInfoButtonPosition(),
-          Button.makeInfo(getInfo()).getItem());
-    }
-
-    if (addReturnButton() && !(returnButton instanceof DummyButton)) {
-      items.put(getReturnButtonPosition(), returnButton.getItem());
-    }
-
-    return items;
-  }
-
-  /**
-   * Animate the title of this menu
-   *
-   * <p>
-   * Automatically reverts back to the old title after 1 second
-   *
-   * @param title
-   *            the title to animate
-   */
-  public final void animateTitle(final String title) {
-    PlayerUtil.updateInventoryTitle(this, getViewer(), title, getTitle());
-  }
-
-  // --------------------------------------------------------------------------------
-  // Menu functions
-  // --------------------------------------------------------------------------------
-
-  /**
-   * Returns the item at a certain slot
-   *
-   * @param slot
-   *            the slow
-   * @return the item, or null if no icon at the given slot (default)
-   */
-  public ItemStack getItemAt(final int slot) {
-    return null;
-  }
-
-  /**
-   * Get the info button position
-   *
-   * @return the slot which info buttons is located on
-   */
-  protected int getInfoButtonPosition() {
-    return size - 9;
-  }
-
-  /**
-   * Should we automatically add the return button to the bottom left corner?
-   *
-   * @return true if the return button should be added, true by default
-   */
-  protected boolean addReturnButton() {
-    return true;
-  }
-
-  /**
-   * Should we automatically add an info button {@link #getInfo()} at the
-   * {@link #getInfoButtonPosition()} ?
-   *
-   * @return
-   */
-  protected boolean addInfoButton() {
-    return true;
-  }
-
-  /**
-   * Get the return button position
-   *
-   * @return the slot which return buttons is located on
-   */
-  protected int getReturnButtonPosition() {
-    return size - 1;
-  }
-
-  /**
-   * Calculates the center slot of this menu
-   *
-   * <p>
-   * Credits to Gober at
-   * https://www.spigotmc.org/threads/get-the-center-slot-of-a-menu.379586/
-   *
-   * @return the estimated center slot
-   */
-  protected final int getCenterSlot() {
-    final int pos = size / 2;
-
-    return size % 2 == 1 ? pos : pos - 5;
-  }
-
-  /**
-   * Should we prevent the click or drag?
-   *
-   * @param location
-   *            the click location
-   * @param slot
-   *            the slot
-   * @param clicked
-   *            the clicked item
-   * @param cursor
-   *            the cursor
-   * @return if the action is cancelled in the {@link InventoryClickEvent},
-   *         false by default
-   * @deprecated sometimes does not work correctly due to flaws in server to
-   *             client packet communication do not rely on this
-   */
-  @Deprecated
-  protected boolean isActionAllowed(final MenuClickLocation location,
-      final int slot, final ItemStack clicked, final ItemStack cursor) {
-    return false;
-  }
-
-  /**
-   * The title of this menu
-   *
-   * @return the menu title
-   */
-  public final String getTitle() {
-    return title;
-  }
-
-  /**
-   * Sets the title of this inventory, this change is not reflected in client,
-   * you must call {@link #restartMenu()} to take change
-   *
-   * @param title
-   *            the new title
-   */
-  protected final void setTitle(final String title) {
-    this.title = title;
-  }
-
-  /**
-   * Return the parent menu or null
-   *
-   * @return
-   */
-  public final Menu getParent() {
-    return parent;
-  }
-
-  /**
-   * Get the size of this menu
-   *
-   * @return
-   */
-  public final Integer getSize() {
-    return size;
-  }
-
-  /**
-   * Sets the size of this menu (without updating the player container - if
-   * you want to update it call {@link #restartMenu()})
-   *
-   * @param size
-   */
-  protected final void setSize(final Integer size) {
-    this.size = size;
-  }
-
-  /**
-   * Set the menu's description
-   *
-   * <p>
-   * Used to create an info bottom in bottom left corner, see
-   * {@link Button#makeInfo(String...)}
-   *
-   * @param info
-   *            the info to set
-   */
-  protected final void setInfo(final String... info) {
-    this.info = info;
-  }
-
-  /**
-   * Get the viewer that this instance of this menu is associated with
-   *
-   * @return the viewer of this instance, or null
-   */
-  protected final Player getViewer() {
-    return viewer;
-  }
-
-  /**
-   * Sets the viewer for this instance of this menu
-   *
-   * @param viewer
-   */
-  protected final void setViewer(final Player viewer) {
-    this.viewer = viewer;
-  }
-
-  /**
-   * Return the top opened inventory if viewer exists
-   *
-   * @return
-   */
-  protected final Inventory getInventory() {
-    Valid.checkNotNull(viewer,
-        "Cannot get inventory when there is no viewer!");
-
-    final Inventory topInventory = viewer.getOpenInventory()
-        .getTopInventory();
-    Valid.checkNotNull(topInventory, "Top inventory is null!");
-
-    return topInventory;
-  }
-
-  /**
-   * Get the open inventory content to match the array length, cloning items
-   * preventing ID mismatch in yaml files
-   *
-   * @param from
-   * @param to
-   * @return
-   */
-  protected final ItemStack[] getContent(final int from, final int to) {
-    final ItemStack[] content = getInventory().getContents();
-    final ItemStack[] copy = new ItemStack[content.length];
-
-    for (int i = from; i < copy.length; i++) {
-      final ItemStack item = content[i];
-
-      copy[i] = item != null ? item.clone() : null;
-    }
-
-    return Arrays.copyOfRange(copy, from, to);
-  }
-
-  /**
-   * If you wonder what slot numbers does each empty slot in your menu has
-   * then set this to true in your constructor
-   *
-   * <p>
-   * Only takes change when used in constructor or before calling
-   * {@link #displayTo(Player)} and cannot be updated in
-   * {@link #restartMenu()}
-   *
-   * @param visible
-   */
-  protected void setSlotNumbersVisible() {
-    slotNumbersVisible = true;
-  }
-
-  // --------------------------------------------------------------------------------
-  // Events
-  // --------------------------------------------------------------------------------
-
-  /**
-   * Called automatically when the menu is clicked.
-   *
-   * <p>
-   * By default we call the shorter
-   * {@link #onMenuClick(Player, int, ItemStack)} method.
-   *
-   * @param player
-   *            the player
-   * @param slot
-   *            the slot
-   * @param action
-   *            the action
-   * @param click
-   *            the click
-   * @param cursor
-   *            the cursor
-   * @param clicked
-   *            the item clicked
-   * @param cancelled
-   *            is the event cancelled?
-   */
-  protected void onMenuClick(final Player player, final int slot,
-      final InventoryAction action, final ClickType click,
-      final ItemStack cursor, final ItemStack clicked,
-      final boolean cancelled) {
-    final InventoryView openedInventory = player.getOpenInventory();
-
-    onMenuClick(player, slot, clicked);
-
-    // Delay by 1 tick to get the accurate item in slot
-    Common.runLater(() -> {
-      if (openedInventory.equals(player.getOpenInventory())) {
-        final Inventory topInventory = openedInventory
-            .getTopInventory();
-
-        if (action.toString().contains("PLACE")
-            || action.toString().equals("SWAP_WITH_CURSOR")) {
-          onItemPlace(player, slot, topInventory.getItem(slot));
-        }
-      }
-    });
-  }
-
-  /**
-   * Called automatically when the menu is clicked
-   *
-   * @param player
-   *            the player
-   * @param slot
-   *            the slot
-   * @param clicked
-   *            the item clicked
-   */
-  protected void onMenuClick(final Player player, final int slot,
-      final ItemStack clicked) {
-  }
-
-  /**
-   * Called automatically when an item is placed to the menu
-   *
-   * @param player
-   * @param slot
-   * @param placed
-   */
-  protected void onItemPlace(final Player player, final int slot,
-      final ItemStack placed) {
-  }
-
-  /**
-   * Called automatically when a registered button is clicked
-   *
-   * <p>
-   * By default this method parses the click into
-   * {@link Button#onClickedInMenu(Player, Menu, ClickType)}
-   *
-   * @param player
-   *            the player
-   * @param slot
-   *            the slot
-   * @param action
-   *            the action
-   * @param click
-   *            the click
-   * @param button
-   *            the button
-   */
-  protected void onButtonClick(final Player player, final int slot,
-      final InventoryAction action, final ClickType click,
-      final Button button) {
-    button.onClickedInMenu(player, this, click);
-  }
-
-  /**
-   * Called automatically when the menu is closed
-   *
-   * @param player
-   *            the player
-   * @param inventory
-   *            the menu inventory that is being closed
-   */
-  protected void onMenuClose(final Player player, final Inventory inventory) {
-  }
-
-  @Override
-  public final boolean equals(final Object obj) {
-    return super.equals(obj);
-  }
-
-  @Override
-  public String toString() {
-    return getClass().getSimpleName() + "{}";
-  }
-=======
 	// --------------------------------------------------------------------------------
 	// Static
 	// --------------------------------------------------------------------------------
@@ -1729,5 +885,4 @@
 	public String toString() {
 		return getClass().getSimpleName() + "{}";
 	}
->>>>>>> 4c7e48ed
 }